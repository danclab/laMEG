{
<<<<<<< HEAD
    "spm_path": "/home/bonaiuto/spm_dev"
=======
  "num_workers": "32"
>>>>>>> f235044c
}<|MERGE_RESOLUTION|>--- conflicted
+++ resolved
@@ -1,7 +1,3 @@
 {
-<<<<<<< HEAD
-    "spm_path": "/home/bonaiuto/spm_dev"
-=======
   "num_workers": "32"
->>>>>>> f235044c
 }